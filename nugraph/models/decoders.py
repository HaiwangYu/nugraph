--- conflicted
+++ resolved
@@ -13,11 +13,7 @@
 import math
 
 from .linear import ClassLinear
-<<<<<<< HEAD
-from ..util import FocalLoss, RecallLoss, ObjCondensationLoss
-=======
-from ..util import RecallLoss, LogCoshLoss
->>>>>>> af48b318
+from ..util import RecallLoss, LogCoshLoss, ObjCondensationLoss
 
 class DecoderBase(nn.Module, ABC):
     '''Base class for all NuGraph decoders'''
@@ -234,42 +230,6 @@
             f'precision_event/{stage}': self.precision(x, y)
         }
 
-<<<<<<< HEAD
-class InstanceDecoder(DecoderBase):
-    def __init__(self,
-                 node_features: int,
-                 planes: list[str],
-                 classes: list[str]):
-        super().__init__('Instance',
-                         planes,
-                         event_classes,
-                         ObjCondensationLoss(),
-                         'multiclass',
-                         confusion=False)
-
-        num_features = len(classes) * node_features
-
-        self.net = nn.ModuleDict()
-        for p in planes:
-            self.net[p] = nn.Sequential(
-                nn.Linear(num_features, 1),
-                nn.Sigmoid())
-
-    def forward(self, x: dict[str, Tensor], batch: dict[str, Tensor]) -> dict[str, dict[str, Tensor]]:
-        return {'x_instance': {p: self.net[p](x[p].flatten(start_dim=1)).squeeze(dim=-1) for p in self.net.keys()}}
-
-    def arrange(self, batch: dict[str, Tensor]) -> tuple[Tensor, Tensor]:
-        x = torch.cat([batch[p]['x_instance'] for p in self.planes], dim=0)
-        y = torch.cat([batch[p]['y_instance'] for p in self.planes], dim=0)
-        return x, y
-
-    def metrics(self, x: Tensor, y: Tensor, stage: str) -> dict[str, Any]:
-        metrics = {}
-        predictions = self.predict(x)
-        acc = self.acc_func(predictions, y)
-        metrics[f'{self.name}_accuracy/{stage}'] = accuracy
-        return metrics
-=======
 class VertexDecoder(DecoderBase):
     """
     """
@@ -314,4 +274,38 @@
             f'vertex-resolution-z/{stage}': xyz[2],
             f'vertex-resolution/{stage}': xyz.square().sum().sqrt()
         }
->>>>>>> af48b318
+
+class InstanceDecoder(DecoderBase):
+    def __init__(self,
+                 node_features: int,
+                 planes: list[str],
+                 classes: list[str]):
+        super().__init__('Instance',
+                         planes,
+                         event_classes,
+                         ObjCondensationLoss(),
+                         'multiclass',
+                         confusion=False)
+
+        num_features = len(classes) * node_features
+
+        self.net = nn.ModuleDict()
+        for p in planes:
+            self.net[p] = nn.Sequential(
+                nn.Linear(num_features, 1),
+                nn.Sigmoid())
+
+    def forward(self, x: dict[str, Tensor], batch: dict[str, Tensor]) -> dict[str, dict[str, Tensor]]:
+        return {'x_instance': {p: self.net[p](x[p].flatten(start_dim=1)).squeeze(dim=-1) for p in self.net.keys()}}
+
+    def arrange(self, batch: dict[str, Tensor]) -> tuple[Tensor, Tensor]:
+        x = torch.cat([batch[p]['x_instance'] for p in self.planes], dim=0)
+        y = torch.cat([batch[p]['y_instance'] for p in self.planes], dim=0)
+        return x, y
+
+    def metrics(self, x: Tensor, y: Tensor, stage: str) -> dict[str, Any]:
+        metrics = {}
+        predictions = self.predict(x)
+        acc = self.acc_func(predictions, y)
+        metrics[f'{self.name}_accuracy/{stage}'] = accuracy
+        return metrics