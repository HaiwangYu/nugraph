--- conflicted
+++ resolved
@@ -40,28 +40,7 @@
                   shuffle=args.shuffle, balance_frac=args.balance_frac)
 
     if args.name is not None and args.logdir is not None and args.resume is None:
-<<<<<<< HEAD
-        model = Model(in_features=4,
-                      planar_features=args.planar_feats,
-                      nexus_features=args.nexus_feats,
-                      instance_features=args.instance_feats,
-                      vertex_aggr=args.vertex_aggr,
-                      vertex_lstm_features=args.vertex_lstm_feats,
-                      vertex_mlp_features=args.vertex_mlp_feats,
-                      planes=nudata.planes,
-                      semantic_classes=nudata.semantic_classes,
-                      event_classes=nudata.event_classes,
-                      num_iters=5,
-                      event_head=args.event,
-                      semantic_head=args.semantic,
-                      filter_head=args.filter,
-                      instance_head=args.instance,
-                      vertex_head=args.vertex,
-                      checkpoint=not args.no_checkpointing,
-                      lr=args.learning_rate)
-=======
         model = Model.from_args(args, nudata)
->>>>>>> 722014d0
         name = args.name
         logdir = args.logdir
         version = args.version
